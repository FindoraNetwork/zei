--- conflicted
+++ resolved
@@ -17,8 +17,4 @@
 serde = "1.0"
 digest = "0.9"
 rand_core = { version = "0.5", default-features = false, features = ["alloc"] }
-<<<<<<< HEAD
-ruc = "0.6.2"
-=======
-ruc = "1.0"
->>>>>>> b9656a08
+ruc = "1.0"