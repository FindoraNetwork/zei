[package]
name = "algebra"
version = "0.1.4"
authors = ["Findora <engineering@findora.org>"]
edition = "2018"
description = "Zei algebra commons"

[lib]
name = "algebra"
crate-type = ["rlib"]

[dependencies]
utils = {path = "../utils" }
byteorder = { version = "^1.2.3", default-features = false, features = ["i128"] }
rand_core = { version = "0.5", default-features = false, features = ["alloc"] }
rand = { version = "0.7", default-features = false, optional = true }
rand_chacha = "0.2"
curve25519-dalek = { version =  "3.0.0", features = ["serde"] }
serde = "1.0"
group = "0.7.0"
ff = "0.7.0"
digest = "0.9"
jubjub = "0.4.0"
bls12_381 = "0.2.0"
<<<<<<< HEAD
ruc = "0.6.2"
wasm-bindgen = { version = "0.2.50", features = ["serde-serialize"]  }
=======
ruc = "1.0"
>>>>>>> b9656a08

[features]
default = ["std", "u64_backend"]
std = ["curve25519-dalek/std"]
alloc = ["curve25519-dalek/alloc"]
nightly = ["curve25519-dalek/nightly", "rand/nightly"]
u64_backend = ["curve25519-dalek/u64_backend"]
u32_backend = ["curve25519-dalek/u32_backend"]
avx2_backend = ["curve25519-dalek/avx2_backend"]<|MERGE_RESOLUTION|>--- conflicted
+++ resolved
@@ -22,12 +22,8 @@
 digest = "0.9"
 jubjub = "0.4.0"
 bls12_381 = "0.2.0"
-<<<<<<< HEAD
-ruc = "0.6.2"
+ruc = "1.0"
 wasm-bindgen = { version = "0.2.50", features = ["serde-serialize"]  }
-=======
-ruc = "1.0"
->>>>>>> b9656a08
 
 [features]
 default = ["std", "u64_backend"]
