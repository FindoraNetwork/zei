--- conflicted
+++ resolved
@@ -10,18 +10,7 @@
 use rand_chacha::ChaCha20Rng;
 use rand_core::{CryptoRng, RngCore};
 use std::convert::TryInto;
-<<<<<<< HEAD
 use utils::{derive_prng_from_hash, u8_le_slice_to_u64};
-=======
-use utils::u8_le_slice_to_u64;
-
-const GENERATOR: AffinePoint =
-  AffinePoint::from_raw_unchecked(Fq::from_raw([0xe4b3_d35d_f1a7_adfe,
-                                                0xcaf5_5d1b_29bf_81af,
-                                                0x8b0f_03dd_d60a_8187,
-                                                0x62ed_cbb8_bf37_87c8]),
-                                  Fq::from_raw([0xb, 0x0, 0x0, 0x0]));
->>>>>>> a0f67f5c
 
 #[derive(Copy, Clone, PartialEq, Eq, Debug)]
 pub struct JubjubScalar(pub(crate) Fr);
@@ -185,7 +174,7 @@
 #[cfg(test)]
 mod jubjub_groups_test {
   use crate::groups::group_tests::{test_scalar_operations, test_scalar_serialization};
-  use crate::groups::{Group, GroupArithmetic, Scalar};
+  use crate::groups::{Group, GroupArithmetic, Scalar, ScalarArithmetic};
   use crate::jubjub::{JubjubGroup, JubjubScalar};
   use rand_core::SeedableRng;
 
