[package]
name = "bench-utils"
version = "0.1.4"
authors = ["Findora <engineering@findora.org>"]
edition = "2021"
description = "Zei utilities for benchmarking"

[dependencies]
zei = { path = "../zei_api" }
rand_core = { version = "0.5", default-features = false, features = ["alloc"] }
rand = { version = "0.7", default-features = false }
rand_chacha = "0.2"
criterion = "0.3.1"
itertools = "0.8.0"
<<<<<<< HEAD
ruc = "0.6.2"
=======
ruc = "1.0"
>>>>>>> b9656a08
<|MERGE_RESOLUTION|>--- conflicted
+++ resolved
@@ -12,8 +12,4 @@
 rand_chacha = "0.2"
 criterion = "0.3.1"
 itertools = "0.8.0"
-<<<<<<< HEAD
-ruc = "0.6.2"
-=======
-ruc = "1.0"
->>>>>>> b9656a08
+ruc = "1.0"