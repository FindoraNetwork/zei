--- conflicted
+++ resolved
@@ -1,10 +1,2 @@
-<<<<<<< HEAD
-pub mod array_inclusion;
-pub mod cloak;
 mod gadgets;
-=======
-mod gadgets;
-
-pub mod cloak;
-pub mod solvency;
->>>>>>> 6941bd50
+pub mod cloak;