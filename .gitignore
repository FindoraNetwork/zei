--- conflicted
+++ resolved
@@ -4,10 +4,6 @@
 # Build files
 /target
 **/*.rs.bk
-<<<<<<< HEAD
-#Cargo.lock
-=======
->>>>>>> 76c22d22
 .*.sw*
 
 utilities/target
