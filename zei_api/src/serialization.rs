--- conflicted
+++ resolved
@@ -138,10 +138,13 @@
 #[cfg(test)]
 mod test {
     use crate::anon_xfr::keys::{AXfrKeyPair, AXfrPubKey};
+    use crate::ristretto::CompressedRistretto;
     use crate::serialization::ZeiFromToBytes;
     use crate::xfr::asset_tracer::RecordDataEncKey;
     use crate::xfr::sig::{XfrKeyPair, XfrPublicKey, XfrSecretKey, XfrSignature};
-    use crate::xfr::structs::XfrAmount;
+    use crate::xfr::structs::{
+        BlindAssetRecord, OpenAssetRecord, XfrAmount, XfrAssetType,
+    };
     use algebra::ristretto::RistrettoPoint;
     use crypto::basics::commitments::ristretto_pedersen::RistrettoPedersenGens;
     use crypto::basics::elgamal::elgamal_key_gen;
@@ -152,12 +155,7 @@
     use ruc::{err::*, *};
     use serde::de::Deserialize;
     use serde::ser::Serialize;
-<<<<<<< HEAD
-    use crate::xfr::structs::{XfrAmount, OpenAssetRecord, BlindAssetRecord, XfrAssetType};
-    use crate::ristretto::CompressedRistretto;
     use std::convert::TryFrom;
-=======
->>>>>>> d6f2e5e3
 
     #[test]
     fn xfr_amount_u64_to_string_serde() {
@@ -181,20 +179,23 @@
     #[test]
     fn oar_amount_u64_to_string_serde() {
         use curve25519_dalek::ristretto::CompressedRistretto as CR;
-        let default_cr = CompressedRistretto(CR(<[u8; 32]>::try_from(vec![0 as u8; 32].as_slice()).unwrap()));
+        let default_cr = CompressedRistretto(CR(<[u8; 32]>::try_from(
+            vec![0 as u8; 32].as_slice(),
+        )
+        .unwrap()));
         let blind_amount = XfrAmount::Confidential((default_cr, default_cr));
         let blind_type = XfrAssetType::Confidential(default_cr);
         let amt = 1844674407370955161;
         let oar = OpenAssetRecord {
             blind_asset_record: BlindAssetRecord {
-                amount:  blind_amount,
+                amount: blind_amount,
                 asset_type: blind_type,
-                public_key: Default::default()
+                public_key: Default::default(),
             },
             amount: amt,
             amount_blinds: (Default::default(), Default::default()),
             asset_type: Default::default(),
-            type_blind: Default::default()
+            type_blind: Default::default(),
         };
         let actual_to_string_res = serde_json::to_string(&oar).unwrap();
         let expected_to_string_res = r##"{"blind_asset_record":{"amount":{"Confidential":["AAAAAAAAAAAAAAAAAAAAAAAAAAAAAAAAAAAAAAAAAAA=","AAAAAAAAAAAAAAAAAAAAAAAAAAAAAAAAAAAAAAAAAAA="]},"asset_type":{"Confidential":"AAAAAAAAAAAAAAAAAAAAAAAAAAAAAAAAAAAAAAAAAAA="},"public_key":"AQAAAAAAAAAAAAAAAAAAAAAAAAAAAAAAAAAAAAAAAAA="},"amount":"1844674407370955161","amount_blinds":["AAAAAAAAAAAAAAAAAAAAAAAAAAAAAAAAAAAAAAAAAAA=","AAAAAAAAAAAAAAAAAAAAAAAAAAAAAAAAAAAAAAAAAAA="],"asset_type":"AAAAAAAAAAAAAAAAAAAAAAAAAAAAAAAAAAAAAAAAAAA=","type_blind":"AAAAAAAAAAAAAAAAAAAAAAAAAAAAAAAAAAAAAAAAAAA="}"##;
@@ -204,7 +205,8 @@
     #[test]
     fn oar_amount_u64_from_string_serde() {
         let serialized_str = r##"{"blind_asset_record":{"amount":{"Confidential":["AAAAAAAAAAAAAAAAAAAAAAAAAAAAAAAAAAAAAAAAAAA=","AAAAAAAAAAAAAAAAAAAAAAAAAAAAAAAAAAAAAAAAAAA="]},"asset_type":{"Confidential":"AAAAAAAAAAAAAAAAAAAAAAAAAAAAAAAAAAAAAAAAAAA="},"public_key":"AQAAAAAAAAAAAAAAAAAAAAAAAAAAAAAAAAAAAAAAAAA="},"amount":"1844674407370955161","amount_blinds":["AAAAAAAAAAAAAAAAAAAAAAAAAAAAAAAAAAAAAAAAAAA=","AAAAAAAAAAAAAAAAAAAAAAAAAAAAAAAAAAAAAAAAAAA="],"asset_type":"AAAAAAAAAAAAAAAAAAAAAAAAAAAAAAAAAAAAAAAAAAA=","type_blind":"AAAAAAAAAAAAAAAAAAAAAAAAAAAAAAAAAAAAAAAAAAA="}"##;
-        let oar: OpenAssetRecord = serde_json::from_str::<OpenAssetRecord>(&serialized_str).unwrap();
+        let oar: OpenAssetRecord =
+            serde_json::from_str::<OpenAssetRecord>(&serialized_str).unwrap();
         let val = 1844674407370955161 as u64;
         assert_eq!(val, *oar.get_amount());
     }
