<<<<<<< HEAD
use algebra::groups::{Group, GroupArithmetic, Scalar};
use algebra::pairing::Pairing;
=======
>>>>>>> 03ce7fe4
use crate::basic_crypto::elgamal::{elgamal_encrypt, ElGamalCiphertext, ElGamalEncKey};
use crate::crypto::anon_creds::{
  ac_do_challenge_check_commitment, ac_randomize, ACCommitment, ACIssuerPublicKey, ACKey, ACPoK,
  ACUserSecretKey, Attribute, Credential, SOK_LABEL,
};
use crate::crypto::sigma::{SigmaTranscript, SigmaTranscriptPairing};
use crate::errors::ZeiError;
use algebra::groups::{Group, GroupArithmetic, Scalar};
use algebra::pairing::Pairing;
use merlin::Transcript;
use rand_core::{CryptoRng, RngCore};

const CAC_REVEAL_PROOF_DOMAIN: &[u8] = b"Confidential AC Reveal PoK";
const CAC_REVEAL_PROOF_NEW_TRANSCRIPT_INSTANCE: &[u8] = b"Confidential AC Reveal PoK New Instance";

trait CACTranscript: SigmaTranscriptPairing {
  fn cac_init<P: Pairing>(&mut self,
                          ac_issuer_pk: &ACIssuerPublicKey<P::G1, P::G2>,
                          enc_key: &ElGamalEncKey<P::G1>,
                          sig_commitment: &ACCommitment<P::G1>,
                          ctexts: &[ElGamalCiphertext<P::G1>]);
  fn append_issuer_pk<P: Pairing>(&mut self, ac_issuer_pk: &ACIssuerPublicKey<P::G1, P::G2>);
  fn append_encryption_key<P: Pairing>(&mut self, key: &ElGamalEncKey<P::G1>);
  fn append_ciphertext<P: Pairing>(&mut self, ctext: &ElGamalCiphertext<P::G1>);
  fn append_ac_sig_commitment<P: Pairing>(&mut self, ac_sig_commitment: &ACCommitment<P::G1>);
}

impl CACTranscript for Transcript {
  fn cac_init<P: Pairing>(&mut self,
                          ac_issuer_pk: &ACIssuerPublicKey<P::G1, P::G2>,
                          enc_key: &ElGamalEncKey<P::G1>,
                          sig_commitment: &ACCommitment<P::G1>,
                          ctexts: &[ElGamalCiphertext<P::G1>]) {
    self.append_message(b"New Domain", CAC_REVEAL_PROOF_DOMAIN);
    self.append_group_element(b"G1", &P::G1::get_base());
    self.append_group_element(b"G2", &P::G2::get_base());
    self.append_issuer_pk::<P>(ac_issuer_pk);
    self.append_encryption_key::<P>(enc_key);
    self.append_ac_sig_commitment::<P>(sig_commitment);
    for ctext in ctexts.iter() {
      self.append_ciphertext::<P>(ctext);
    }
  }
  fn append_issuer_pk<P: Pairing>(&mut self, ac_issuer_pk: &ACIssuerPublicKey<P::G1, P::G2>) {
    self.append_group_element(b"issuer_pk.G2", &ac_issuer_pk.gen2);
    self.append_group_element(b"issuer_pk.Z1", &ac_issuer_pk.zz1);
    self.append_group_element(b"issuer_pk.Z2", &ac_issuer_pk.zz2);
    self.append_group_element(b"issuer_pk.X2", &ac_issuer_pk.xx2);
    for y2 in ac_issuer_pk.yy2.iter() {
      self.append_group_element(b"issuer_pk.Y2", y2);
    }
  }
  fn append_encryption_key<P: Pairing>(&mut self, key: &ElGamalEncKey<P::G1>) {
    self.append_group_element(b"encription key", key.get_point_ref());
  }
  fn append_ciphertext<P: Pairing>(&mut self, ctext: &ElGamalCiphertext<P::G1>) {
    self.append_group_element(b"ctext.e1", &ctext.e1);
    self.append_group_element(b"ctext.e2", &ctext.e2);
  }
  fn append_ac_sig_commitment<P: Pairing>(&mut self, sig_commitment: &ACCommitment<P::G1>) {
    self.append_group_element(b"sigma1", &sig_commitment.0.sigma1);
    self.append_group_element(b"sigma2", &sig_commitment.0.sigma2);
  }
}

/// Confidential anonymous credential reveal proof
#[derive(Clone, Debug, PartialEq, Eq, Serialize, Deserialize)]
pub struct CACPoK<G1, G2, S> {
  pub ac_pok: ACPoK<G2, S>,
  pub commitment_ctexts: Vec<ElGamalCiphertext<G1>>, //this can be aggregated
  pub response_rands: Vec<S>,
}

#[derive(Clone, Debug, PartialEq, Eq, Serialize, Deserialize)]
pub struct ConfidentialAC<G1, G2, S> {
  pub ctexts: Vec<ElGamalCiphertext<G1>>,
  pub pok: CACPoK<G1, G2, S>,
}

impl<G1, G2, S> ConfidentialAC<G1, G2, S> {
  pub fn get_fields(self) -> (Vec<ElGamalCiphertext<G1>>, CACPoK<G1, G2, S>) {
    (self.ctexts, self.pok)
  }
}

#[allow(clippy::type_complexity)]
pub fn ac_confidential_open_commitment<R: CryptoRng + RngCore, P: Pairing>(
  prng: &mut R,
  user_sk: &ACUserSecretKey<P::ScalarField>,
  credential: &Credential<P::G1, P::G2, P::ScalarField>,
  key: &ACKey<P::ScalarField>,
  reveal_map: &[bool],
  enc_key: &ElGamalEncKey<P::G1>,
  msg: &[u8])
  -> Result<ConfidentialAC<P::G1, P::G2, P::ScalarField>, ZeiError> {
  // 1. create ciphertext for all revealed attributes
  let mut ctexts = vec![];
  let mut rands = vec![];
  let base = P::G1::get_base();
  let mut revealed_attrs = vec![];
  if credential.attributes.len() != reveal_map.len() {
    return Err(ZeiError::ParameterError);
  }
  for (attr, b) in credential.attributes.iter().zip(reveal_map.iter()) {
    if *b {
      let r = P::ScalarField::random_scalar(prng);
      let ctext = elgamal_encrypt::<P::G1>(&base, attr, &r, enc_key);
      rands.push(r);
      ctexts.push(ctext);
      revealed_attrs.push(attr.clone());
    }
  }
  // 2. Recover credential commitment
  let sig_commitment = ac_randomize::<P>(&credential.signature, key);
  // 3. Do Pok
  let mut attributes = vec![];
  for (attr, b) in credential.attributes.iter().zip(reveal_map.iter()) {
    if *b {
      attributes.push(Attribute::Revealed(attr));
    } else {
      attributes.push(Attribute::Hidden(Some(attr)));
    }
  }
  let mut transcript = Transcript::new(CAC_REVEAL_PROOF_NEW_TRANSCRIPT_INSTANCE);
  let pok_attrs = ac_confidential_sok_prove::<_, P>(&mut transcript,
                                                    prng,
                                                    user_sk,
                                                    &credential.issuer_pub_key,
                                                    &key.t,
                                                    attributes.as_slice(),
                                                    &sig_commitment,
                                                    enc_key,
                                                    &ctexts.as_slice(),
                                                    &rands.as_slice(),
                                                    msg);

  Ok(ConfidentialAC { ctexts,
                      pok: pok_attrs })
}

pub fn ac_confidential_open_verify<P: Pairing>(issuer_pk: &ACIssuerPublicKey<P::G1, P::G2>,
                                               enc_key: &ElGamalEncKey<P::G1>,
                                               reveal_map: &[bool],
                                               sig_commitment: &ACCommitment<P::G1>,
                                               ctexts: &[ElGamalCiphertext<P::G1>],
                                               cac_pok: &CACPoK<P::G1, P::G2, P::ScalarField>,
                                               msg: &[u8])
                                               -> Result<(), ZeiError> {
  // 1. error checking
  let n = ctexts.len();
  let revealed_count = reveal_map.iter()
                                 .fold(0, |sum, b| if *b { sum + 1 } else { sum });
  if reveal_map.len() != issuer_pk.num_attrs() {
    return Err(ZeiError::ParameterError);
  }
  if n > issuer_pk.num_attrs()
     || n != cac_pok.commitment_ctexts.len()
     || n != cac_pok.response_rands.len()
     || n != revealed_count
  {
    return Err(ZeiError::IdentityRevealVerifyError);
  }

  let mut transcript = Transcript::new(CAC_REVEAL_PROOF_NEW_TRANSCRIPT_INSTANCE);
  ac_confidential_sok_verify::<P>(&mut transcript,
                                  issuer_pk,
                                  enc_key,
                                  sig_commitment,
                                  ctexts,
                                  cac_pok,
                                  reveal_map,
                                  msg)?;

  Ok(())
}

#[allow(non_snake_case)]
#[allow(clippy::too_many_arguments)]
pub(crate) fn ac_confidential_sok_prove<R: CryptoRng + RngCore, P: Pairing>(
  transcript: &mut Transcript,
  prng: &mut R,
  user_sk: &ACUserSecretKey<P::ScalarField>,
  issuer_pk: &ACIssuerPublicKey<P::G1, P::G2>,
  t: &P::ScalarField,
  attrs: &[Attribute<&P::ScalarField>],
  sig_commitment: &ACCommitment<P::G1>,
  enc_key: &ElGamalEncKey<P::G1>,
  ctexts: &[ElGamalCiphertext<P::G1>],
  rands: &[P::ScalarField],
  msg: &[u8])
  -> CACPoK<P::G1, P::G2, P::ScalarField> {
  transcript.cac_init::<P>(issuer_pk, enc_key, &sig_commitment, ctexts);
  transcript.append_message(SOK_LABEL, msg); // SoK
  let r_t = P::ScalarField::random_scalar(prng);
  let r_sk = P::ScalarField::random_scalar(prng);
  let mut r_attrs = vec![];
  let mut r_rands = vec![];
  let mut commitment = issuer_pk.gen2.mul(&r_t).add(&issuer_pk.zz2.mul(&r_sk));
  let mut ctext_coms = vec![];
  for (Y2_i, attr) in issuer_pk.yy2.iter().zip(attrs.iter()) {
    let r_attr = P::ScalarField::random_scalar(prng);
    let elem = Y2_i.mul(&r_attr);
    commitment = commitment.add(&elem);
    if let Attribute::Revealed(_) = attr {
      let r_rand = P::ScalarField::random_scalar(prng);
      let ctext_com = elgamal_encrypt(&P::G1::get_base(), &r_attr, &r_rand, enc_key);
      transcript.append_proof_commitment(&ctext_com.e1);
      transcript.append_proof_commitment(&ctext_com.e2);
      ctext_coms.push(ctext_com);
      r_rands.push(r_rand);
    };
    r_attrs.push(r_attr);
  }
  transcript.append_proof_commitment(&commitment);
  let challenge = transcript.get_challenge::<P::ScalarField>();
  let response_t = challenge.mul(t).add(&r_t); // challente*t + beta1
  let response_sk = challenge.mul(&user_sk.0).add(&r_sk);
  let mut response_attrs = vec![];
  for (attr_enum, r_attr) in attrs.iter().zip(r_attrs.iter()) {
    match attr_enum {
      Attribute::Hidden(Some(attr)) => {
        let response_attr = challenge.mul(attr).add(r_attr);
        response_attrs.push(response_attr);
      }
      Attribute::Revealed(attr) => {
        let response_attr = challenge.mul(attr).add(r_attr);
        response_attrs.push(response_attr);
      }
      _ => {}
    }
  }
  let mut response_rands = vec![];
  for (rand, r_rand) in rands.iter().zip(r_rands.iter()) {
    let response_rand = challenge.mul(rand).add(r_rand);
    response_rands.push(response_rand);
  }
  CACPoK { ac_pok: ACPoK { commitment,
                           response_t,
                           response_sk,
                           response_attrs },
           commitment_ctexts: ctext_coms,
           response_rands }
}

#[allow(clippy::too_many_arguments)]
fn ac_confidential_sok_verify<P: Pairing>(transcript: &mut Transcript,
                                          ac_issuer_pub_key: &ACIssuerPublicKey<P::G1, P::G2>,
                                          enc_key: &ElGamalEncKey<P::G1>,
                                          sig_commitment: &ACCommitment<P::G1>,
                                          ctexts: &[ElGamalCiphertext<P::G1>],
                                          cac_pok: &CACPoK<P::G1, P::G2, P::ScalarField>,
                                          bitmap: &[bool], // indicates which hidden attributes are encrypted under enc_key
                                          msg: &[u8])
                                          -> Result<(), ZeiError> {
  transcript.cac_init::<P>(ac_issuer_pub_key, enc_key, &sig_commitment, ctexts);
  transcript.append_message(SOK_LABEL, msg); // SoK
                                             // 1. compute challenge
  for ctext in cac_pok.commitment_ctexts.iter() {
    transcript.append_proof_commitment(&ctext.e1);
    transcript.append_proof_commitment(&ctext.e2);
  }
  transcript.append_proof_commitment(&cac_pok.ac_pok.commitment);

  let challenge = transcript.get_challenge::<P::ScalarField>();
  // 2. verify ciphertexts
  //    need to select attributes that are encrypted
  let mut attr_resps = vec![];
  for (z_attr, b) in cac_pok.ac_pok.response_attrs.iter().zip(bitmap.iter()) {
    if *b {
      attr_resps.push(z_attr);
    }
  }

  verify_ciphertext::<P>(&challenge,
                         ctexts,
                         cac_pok.commitment_ctexts.as_slice(),
                         attr_resps.as_slice(),
                         &cac_pok.response_rands.as_slice(),
                         enc_key)?;

  // 3. verify credential proof
  let hidden_attributes = vec![Attribute::Hidden(None); ac_issuer_pub_key.num_attrs()];
  ac_do_challenge_check_commitment::<P>(ac_issuer_pub_key,
                                        sig_commitment,
                                        &cac_pok.ac_pok,
                                        hidden_attributes.as_slice(),
                                        &challenge)
}

fn verify_ciphertext<P: Pairing>(challenge: &P::ScalarField,
                                 ctexts: &[ElGamalCiphertext<P::G1>],
                                 ctexts_coms: &[ElGamalCiphertext<P::G1>],
                                 attrs_resp: &[&P::ScalarField],
                                 rands_resps: &[P::ScalarField],
                                 enc_key: &ElGamalEncKey<P::G1>)
                                 -> Result<(), ZeiError> {
  for (ctext, ctext_com, attr_resp, rand_resp) in izip!(ctexts.iter(),
                                                        ctexts_coms.iter(),
                                                        attrs_resp.iter(),
                                                        rands_resps.iter())
  {
    let enc = elgamal_encrypt(&P::G1::get_base(), attr_resp, rand_resp, enc_key);
    if enc.e1 != ctext.e1.mul(&challenge).add(&ctext_com.e1) {
      return Err(ZeiError::IdentityRevealVerifyError);
    }
    if enc.e2 != ctext.e2.mul(&challenge).add(&ctext_com.e2) {
      return Err(ZeiError::IdentityRevealVerifyError);
    }
  }
  Ok(())
}

#[cfg(test)]
pub(crate) mod test_helper {
<<<<<<< HEAD
  use algebra::groups::{Group, Scalar};
  use algebra::pairing::Pairing;
=======
>>>>>>> 03ce7fe4
  use crate::basic_crypto::elgamal::elgamal_key_gen;
  use crate::crypto::anon_creds::{
    ac_commit, ac_keygen_issuer, ac_sign, ac_user_key_gen, ac_verify_commitment, Credential,
  };
  use crate::crypto::conf_cred_reveal::{
    ac_confidential_open_commitment, ac_confidential_open_verify,
  };
  use crate::errors::ZeiError;
<<<<<<< HEAD
=======
  use algebra::groups::{Group, Scalar};
  use algebra::pairing::Pairing;
>>>>>>> 03ce7fe4
  use rand_chacha::ChaChaRng;
  use rand_core::SeedableRng;

  pub(super) fn byte_slice_to_scalar<S: Scalar>(slice: &[u8]) -> S {
    use digest::Digest;
    use sha2::Sha512;
    let mut hasher = Sha512::new();
    hasher.input(slice);
    S::from_hash(hasher)
  }

  pub fn test_confidential_ac_reveal<P: Pairing>(reveal_bitmap: &[bool]) {
    let proof_message = b"Some message";
    let credential_addr = b"Some address";
    let num_attr = reveal_bitmap.len();
    let mut prng = ChaChaRng::from_seed([0u8; 32]);
    let (issuer_pk, issuer_sk) = ac_keygen_issuer::<_, P>(&mut prng, num_attr);
    let (user_pk, user_sk) = ac_user_key_gen::<_, P>(&mut prng, &issuer_pk);
    let (_, enc_key) = elgamal_key_gen::<_, P::G1>(&mut prng, &P::G1::get_base());

    let mut attrs = Vec::new();
    for i in 0..num_attr {
      attrs.push(byte_slice_to_scalar(format!("attr{}!", i).as_bytes()));
    }

    let ac_sig = ac_sign::<_, P>(&mut prng, &issuer_sk, &user_pk, &attrs[..]).unwrap();
    let credential = Credential { signature: ac_sig,
                                  attributes: attrs,
                                  issuer_pub_key: issuer_pk.clone() };
    let (sig_commitment, sok, key) =
      ac_commit::<_, P>(&mut prng, &user_sk, &credential, credential_addr).unwrap();

    // 1. Verify commitment
    assert!(ac_verify_commitment::<P>(&issuer_pk, &sig_commitment, &sok, credential_addr).is_ok());
    let conf_reveal_proof = ac_confidential_open_commitment::<_, P>(&mut prng,
                                                                    &user_sk,
                                                                    &credential,
                                                                    &key,
                                                                    reveal_bitmap,
                                                                    &enc_key,
                                                                    proof_message).unwrap();
    assert!(ac_confidential_open_verify::<P>(&credential.issuer_pub_key,
                                             &enc_key,
                                             reveal_bitmap,
                                             &sig_commitment,
                                             &conf_reveal_proof.ctexts,
                                             &conf_reveal_proof.pok,
                                             proof_message,).is_ok());

    // Error cases /////////////////////////////////////////////////////////////////////////////////

    // Tampered bitmap
    let mut tampered_bitmap = vec![];
    tampered_bitmap.extend_from_slice(reveal_bitmap);

    let b = reveal_bitmap.get(0).unwrap();

    tampered_bitmap[0] = !(*b);

    let vrfy = ac_confidential_open_verify::<P>(&issuer_pk,
                                                &enc_key,
                                                &tampered_bitmap[..],
                                                &sig_commitment,
                                                &conf_reveal_proof.ctexts,
                                                &conf_reveal_proof.pok,
                                                proof_message);
    assert_eq!(Err(ZeiError::IdentityRevealVerifyError),
               vrfy,
               "proof should fail, reveal map doesn't match");

    // Empty bitmap
    let empty_bitmap = vec![];
    let vrfy = ac_confidential_open_verify::<P>(&issuer_pk,
                                                &enc_key,
                                                &empty_bitmap[..],
                                                &sig_commitment,
                                                &conf_reveal_proof.ctexts,
                                                &conf_reveal_proof.pok,
                                                proof_message);
    assert_eq!(Err(ZeiError::ParameterError),
               vrfy,
               "proof should fail, bitmap length does not match number of attributes");

    // Wrong ac issuer public key
    let (another_issuer_pk, _) = ac_keygen_issuer::<_, P>(&mut prng, num_attr);
    let vrfy = ac_confidential_open_verify::<P>(&another_issuer_pk,
                                                &enc_key,
                                                &reveal_bitmap,
                                                &sig_commitment,
                                                &conf_reveal_proof.ctexts,
                                                &conf_reveal_proof.pok,
                                                proof_message);
    assert_eq!(vrfy,
               Err(ZeiError::IdentityRevealVerifyError),
               "proof should fail, bad ac issuer public key");

    // Wrong encryption public key
    let (_, another_enc_key) =
      elgamal_key_gen::<_, P::G1>(&mut prng, &P::G1::get_base());
    let vrfy = ac_confidential_open_verify::<P>(&issuer_pk,
                                                &another_enc_key,
                                                &reveal_bitmap,
                                                &sig_commitment,
                                                &conf_reveal_proof.ctexts,
                                                &conf_reveal_proof.pok,
                                                proof_message);
    assert_eq!(Err(ZeiError::IdentityRevealVerifyError),
               vrfy,
               "proof should fail, bad encryption key");

    // Wrong message
    let wrong_message = b"Some other message";
    let vrfy = ac_confidential_open_verify::<P>(&issuer_pk,
                                                &enc_key,
                                                &reveal_bitmap,
                                                &sig_commitment,
                                                &conf_reveal_proof.ctexts,
                                                &conf_reveal_proof.pok,
                                                wrong_message);
    assert_eq!(Err(ZeiError::IdentityRevealVerifyError),
               vrfy,
               "proof should fail, bad sok message");
  }
}

#[cfg(test)]
mod test_bls12_381 {
<<<<<<< HEAD
  use algebra::bls12_381::Bls12381;
=======
>>>>>>> 03ce7fe4
  use crate::crypto::conf_cred_reveal::test_helper::test_confidential_ac_reveal;
  use algebra::bls12_381::Bls12381;

  #[test]
  fn confidential_reveal_one_attr_hidden() {
    test_confidential_ac_reveal::<Bls12381>(&[false]);
  }

  #[test]
  fn confidential_reveal_one_attr_revealed() {
    test_confidential_ac_reveal::<Bls12381>(&[true]);
  }

  #[test]
  fn confidential_reveal_two_attr_hidden_first() {
    test_confidential_ac_reveal::<Bls12381>(&[false, false]);
    test_confidential_ac_reveal::<Bls12381>(&[false, true]);
  }

  #[test]
  fn confidential_reveal_two_attr_revealed_first() {
    test_confidential_ac_reveal::<Bls12381>(&[true, false]);
    test_confidential_ac_reveal::<Bls12381>(&[true, true]);
  }

  #[test]
  fn confidential_reveal_ten_attr_all_hidden() {
    test_confidential_ac_reveal::<Bls12381>(&[false; 10]);
  }

  #[test]
  fn confidential_reveal_ten_attr_all_revealed() {
    test_confidential_ac_reveal::<Bls12381>(&[true; 10]);
  }

  #[test]
  fn confidential_reveal_ten_attr_half_revealed() {
    test_confidential_ac_reveal::<Bls12381>(&[true, false, true, false, true, false, true, false,
                                              true, false]);
    test_confidential_ac_reveal::<Bls12381>(&[false, true, false, true, false, true, false, true,
                                              false, true]);
  }
}

#[cfg(test)]
mod test_serialization {

  use algebra::bls12_381::Bls12381;
  use algebra::groups::Group;
  use algebra::pairing::Pairing;

<<<<<<< HEAD
=======
  use super::test_helper::byte_slice_to_scalar;
>>>>>>> 03ce7fe4
  use crate::basic_crypto::elgamal::elgamal_key_gen;
  use crate::crypto::anon_creds::{ac_commit, ac_sign};
  use crate::crypto::anon_creds::{ac_keygen_issuer, ac_user_key_gen, Credential};
  use crate::crypto::conf_cred_reveal::ac_confidential_open_commitment;
  use crate::crypto::conf_cred_reveal::ConfidentialAC;
  use rand_chacha::ChaChaRng;
  use rand_core::SeedableRng;
  use rmp_serde::Deserializer;
  use serde::{Deserialize, Serialize};
  use super::test_helper::byte_slice_to_scalar;


  fn gen_confidential_ac<P>() -> ConfidentialAC<P::G1, P::G2, P::ScalarField>
    where P: Pairing
  {
    let reveal_bitmap = [true, false, true, true];
    let num_attr = reveal_bitmap.len();

    let mut prng = ChaChaRng::from_seed([0u8; 32]);
    let (issuer_pk, issuer_sk) = ac_keygen_issuer::<_, P>(&mut prng, num_attr);
    let (user_pk, user_sk) = ac_user_key_gen::<_, P>(&mut prng, &issuer_pk);
    let (_, enc_key) = elgamal_key_gen::<_, P::G1>(&mut prng, &P::G1::get_base());

    let mut attrs = Vec::new();
    for i in 0..num_attr {
      attrs.push(byte_slice_to_scalar(format!("attr{}!", i).as_bytes()));
    }

    let ac_sig = ac_sign::<_, P>(&mut prng, &issuer_sk, &user_pk, &attrs[..]).unwrap();
    let credential = Credential { signature: ac_sig,
                                  attributes: attrs,
                                  issuer_pub_key: issuer_pk };

    let (_, _, key) = ac_commit::<_, P>(&mut prng, &user_sk, &credential, b"an address").unwrap();
    let conf_reveal_proof = ac_confidential_open_commitment::<_, P>(&mut prng,
                                                                    &user_sk,
                                                                    &credential,
                                                                    &key,
                                                                    &reveal_bitmap[..],
                                                                    &enc_key,
                                                                    b"Some message").unwrap();
    conf_reveal_proof
  }

  fn to_json<P: Pairing>() {
    let confidential_ac = gen_confidential_ac::<P>();

    let json_str = serde_json::to_string(&confidential_ac).unwrap();
    let confidential_ac_de: ConfidentialAC<P::G1, P::G2, P::ScalarField> =
      serde_json::from_str(&json_str).unwrap();
    assert_eq!(confidential_ac, confidential_ac_de);
  }

  fn to_msg_pack<P: Pairing>() {
    let confidential_ac = gen_confidential_ac::<P>();
    //keys serialization
    let mut vec = vec![];
    confidential_ac.serialize(&mut rmp_serde::Serializer::new(&mut vec))
                   .unwrap();
    let mut de = Deserializer::new(&vec[..]);
    let confidential_ac_de: ConfidentialAC<P::G1, P::G2, P::ScalarField> =
      Deserialize::deserialize(&mut de).unwrap();
    assert_eq!(confidential_ac, confidential_ac_de);
  }

  #[test]
  fn to_json_bls() {
    to_json::<Bls12381>();
  }

  #[test]
  fn to_msg_pack_bls() {
    to_msg_pack::<Bls12381>();
  }
}<|MERGE_RESOLUTION|>--- conflicted
+++ resolved
@@ -1,8 +1,3 @@
-<<<<<<< HEAD
-use algebra::groups::{Group, GroupArithmetic, Scalar};
-use algebra::pairing::Pairing;
-=======
->>>>>>> 03ce7fe4
 use crate::basic_crypto::elgamal::{elgamal_encrypt, ElGamalCiphertext, ElGamalEncKey};
 use crate::crypto::anon_creds::{
   ac_do_challenge_check_commitment, ac_randomize, ACCommitment, ACIssuerPublicKey, ACKey, ACPoK,
@@ -317,11 +312,6 @@
 
 #[cfg(test)]
 pub(crate) mod test_helper {
-<<<<<<< HEAD
-  use algebra::groups::{Group, Scalar};
-  use algebra::pairing::Pairing;
-=======
->>>>>>> 03ce7fe4
   use crate::basic_crypto::elgamal::elgamal_key_gen;
   use crate::crypto::anon_creds::{
     ac_commit, ac_keygen_issuer, ac_sign, ac_user_key_gen, ac_verify_commitment, Credential,
@@ -330,11 +320,8 @@
     ac_confidential_open_commitment, ac_confidential_open_verify,
   };
   use crate::errors::ZeiError;
-<<<<<<< HEAD
-=======
   use algebra::groups::{Group, Scalar};
   use algebra::pairing::Pairing;
->>>>>>> 03ce7fe4
   use rand_chacha::ChaChaRng;
   use rand_core::SeedableRng;
 
@@ -432,8 +419,7 @@
                "proof should fail, bad ac issuer public key");
 
     // Wrong encryption public key
-    let (_, another_enc_key) =
-      elgamal_key_gen::<_, P::G1>(&mut prng, &P::G1::get_base());
+    let (_, another_enc_key) = elgamal_key_gen::<_, P::G1>(&mut prng, &P::G1::get_base());
     let vrfy = ac_confidential_open_verify::<P>(&issuer_pk,
                                                 &another_enc_key,
                                                 &reveal_bitmap,
@@ -462,10 +448,6 @@
 
 #[cfg(test)]
 mod test_bls12_381 {
-<<<<<<< HEAD
-  use algebra::bls12_381::Bls12381;
-=======
->>>>>>> 03ce7fe4
   use crate::crypto::conf_cred_reveal::test_helper::test_confidential_ac_reveal;
   use algebra::bls12_381::Bls12381;
 
@@ -517,10 +499,7 @@
   use algebra::groups::Group;
   use algebra::pairing::Pairing;
 
-<<<<<<< HEAD
-=======
   use super::test_helper::byte_slice_to_scalar;
->>>>>>> 03ce7fe4
   use crate::basic_crypto::elgamal::elgamal_key_gen;
   use crate::crypto::anon_creds::{ac_commit, ac_sign};
   use crate::crypto::anon_creds::{ac_keygen_issuer, ac_user_key_gen, Credential};
@@ -530,8 +509,6 @@
   use rand_core::SeedableRng;
   use rmp_serde::Deserializer;
   use serde::{Deserialize, Serialize};
-  use super::test_helper::byte_slice_to_scalar;
-
 
   fn gen_confidential_ac<P>() -> ConfidentialAC<P::G1, P::G2, P::ScalarField>
     where P: Pairing
