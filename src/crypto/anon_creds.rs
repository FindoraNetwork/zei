--- conflicted
+++ resolved
@@ -78,12 +78,6 @@
          e(sigma2', c * G2) = e(G1,G2) * r * c * u * (x + \sum attr_i * y_i + t + sk * x)
 */
 
-<<<<<<< HEAD
-use algebra::groups::{Group, GroupArithmetic, Scalar};
-use algebra::multi_exp::MultiExp;
-use algebra::pairing::Pairing;
-=======
->>>>>>> 03ce7fe4
 use crate::crypto::sigma::{SigmaTranscript, SigmaTranscriptPairing};
 use crate::errors::ZeiError;
 use algebra::groups::{Group, GroupArithmetic, Scalar};
