--- conflicted
+++ resolved
@@ -1,7 +1,3 @@
-<<<<<<< HEAD
-use algebra::groups::Group;
-=======
->>>>>>> 03ce7fe4
 use crate::crypto::sigma::{
   sigma_prove, sigma_verify, sigma_verify_scalars, SigmaProof, SigmaTranscript,
 };
@@ -137,11 +133,11 @@
                                  responses: vec![proof.z1, proof.z2, proof.z3] };
 
   sigma_verify::<_, RistrettoPoint>(transcript,
-                                            prng,
-                                            elems.as_slice(),
-                                            lhs_matrix.as_slice(),
-                                            rhs_vec.as_slice(),
-                                            &sigma_proof)
+                                    prng,
+                                    elems.as_slice(),
+                                    lhs_matrix.as_slice(),
+                                    rhs_vec.as_slice(),
+                                    &sigma_proof)
 }
 
 // Helper functions for the proof of multiple commitments equality below
