--- conflicted
+++ resolved
@@ -72,11 +72,7 @@
 }
 
 /// I'm a BlindAssetRecors with revealed commitment openings.
-<<<<<<< HEAD
-#[derive(Deserialize, Serialize)]
-=======
 #[derive(Debug, PartialEq, Eq, Serialize, Deserialize)]
->>>>>>> 0a1d114e
 pub struct OpenAssetRecord {
   pub(crate) asset_record: BlindAssetRecord, //TODO have a reference here, and lifetime parameter. We will avoid copying info unnecessarily.
   pub(crate) amount: u64,
